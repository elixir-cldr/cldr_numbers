defmodule Number.Format.Test do
  use ExUnit.Case, async: true

  Enum.each(Cldr.Test.Number.Format.test_data(), fn {value, result, args} ->
    new_args =
      if args[:locale] do
        Keyword.put(args, :locale, TestBackend.Cldr.Locale.new!(Keyword.get(args, :locale)))
      else
        args
      end

    test "formatted #{inspect(value)} == #{inspect(result)} with args: #{inspect(args)}" do
      assert {:ok, unquote(result)} =
               TestBackend.Cldr.Number.to_string(unquote(value), unquote(Macro.escape(new_args)))
    end
  end)

  test "to_string with no arguments" do
    assert {:ok, "1,234"} = Cldr.Number.to_string(1234)
  end

  test "to_string with only options" do
    assert {:ok, "1.234"} = Cldr.Number.to_string(1234, locale: "de")
  end

  test "literal-only format returns the literal" do
    assert {:ok, "xxx"} = TestBackend.Cldr.Number.to_string(1234, format: "xxx")
  end

  test "formatted float with rounding" do
    assert {:ok, "1.40"} == TestBackend.Cldr.Number.to_string(1.4, fractional_digits: 2)
  end

  test "a currency format with no currency returns a currency formatted number" do
    assert {:ok, "1,234.00"} = TestBackend.Cldr.Number.to_string(1234, format: :currency)
  end

  test "that -0 is formatted as 0" do
    number = Decimal.new("-0")
    assert TestBackend.Cldr.Number.to_string(number) == {:ok, "0"}
  end

  test "minimum_grouping digits delegates to Cldr.Number.Symbol" do
    assert TestBackend.Cldr.Number.Format.minimum_grouping_digits_for!("en") == 1
  end

  test "that there are decimal formats for a locale" do
    assert Map.keys(TestBackend.Cldr.Number.Format.all_formats_for!("en")) == [:latn]
  end

  test "that there is an exception if we get formats for an unknown locale" do
    assert_raise Cldr.InvalidLanguageError, ~r/The language .* is invalid/, fn ->
      TestBackend.Cldr.Number.Format.formats_for!("zzz")
    end
  end

  test "that there is an exception if we get formats for an number system" do
    assert_raise Cldr.UnknownNumberSystemError, ~r/The number system \"zulu\" is invalid/, fn ->
      TestBackend.Cldr.Number.Format.formats_for!("en", "zulu")
    end
  end

  test "that an rbnf format request fails if the locale doesn't define the ruleset" do
    assert TestBackend.Cldr.Number.to_string(123, format: :spellout_ordinal_verbose, locale: "zh") ==
             {
               :error,
               {
                 Cldr.Rbnf.NoRule,
                 "RBNF rule :spellout_ordinal_verbose is unknown to locale TestBackend.Cldr.Locale.new!(\"zh-Hans-CN\")"
               }
             }
  end

  test "that we get default formats_for" do
    assert TestBackend.Cldr.Number.Format.formats_for!().__struct__ == Cldr.Number.Format
  end

  test "setting currency_format: :iso" do
    assert TestBackend.Cldr.Number.to_string(123, currency: :USD, currency_symbol: :iso) ==
             {:ok, "USD 123.00"}
  end

  test "round_nearest to_string parameter" do
    assert Cldr.Number.to_string(1234, MyApp.Cldr, round_nearest: 5) == {:ok, "1,235"}
    assert Cldr.Number.to_string(1231, MyApp.Cldr, round_nearest: 5) == {:ok, "1,230"}
    assert Cldr.Number.to_string(1234, MyApp.Cldr, round_nearest: 10) == {:ok, "1,230"}
    assert Cldr.Number.to_string(1231, MyApp.Cldr, round_nearest: 10) == {:ok, "1,230"}
    assert Cldr.Number.to_string(1235, MyApp.Cldr, round_nearest: 10) == {:ok, "1,240"}
  end

  test "fraction digits of 0" do
    assert Cldr.Number.to_string(50.12, MyApp.Cldr, fractional_digits: 0, currency: :USD) ==
             {:ok, "$50"}

    assert Cldr.Number.to_string(50.82, MyApp.Cldr, fractional_digits: 0, currency: :USD) ==
             {:ok, "$51"}
  end

  test "to_string with :percent format" do
    assert MyApp.Cldr.Number.to_string!(123.456, format: :percent, fractional_digits: 1) ==
             "12,345.6%"
  end

  test "negative decimal short formatting" do
    assert MyApp.Cldr.Number.to_string(Decimal.new(1_000_000), format: :short) == {:ok, "1M"}
    assert MyApp.Cldr.Number.to_string(Decimal.new(-1_000_000), format: :short) == {:ok, "-1M"}
    assert MyApp.Cldr.Number.to_string(Decimal.new(100_000), format: :short) == {:ok, "100K"}
    assert MyApp.Cldr.Number.to_string(Decimal.new(-100_000), format: :short) == {:ok, "-100K"}
    assert MyApp.Cldr.Number.to_string(Decimal.new(1_000), format: :short) == {:ok, "1K"}
    assert MyApp.Cldr.Number.to_string(Decimal.new(-1_000), format: :short) == {:ok, "-1K"}
  end

  test "Decimal currency short formatting" do
    assert MyApp.Cldr.Number.to_string(Decimal.new(1_000_000), format: :currency_short) ==
             {:ok, "$1M"}

    assert MyApp.Cldr.Number.to_string(Decimal.new(1_100_000),
             format: :currency_short,
             fractional_digits: 1
           ) == {:ok, "$1.1M"}

    assert MyApp.Cldr.Number.to_string(Decimal.new(1_000_000), format: :short) == {:ok, "1M"}

    assert MyApp.Cldr.Number.to_string(Decimal.new(1_100_000),
             format: :short,
             fractional_digits: 1
           ) == {:ok, "1.1M"}
  end

  test "Currency with :narrow formatting uses standard format with narrow symbol" do
    assert MyApp.Cldr.Number.to_string(Decimal.new(1_000_000), currency: :USD, format: :narrow) ==
             {:ok, "$1,000,000.00"}
  end

  test "Decimal currency short with fractional digits formatting" do
    assert Cldr.Number.to_string(Decimal.new("214564569.50"),
             format: :short,
             currency: :USD,
             fractional_digits: 2
           ) ==
             {:ok, "$214.56M"}

    assert Cldr.Number.to_string(Decimal.new("219.50"),
             format: :short,
             currency: :USD,
             fractional_digits: 2
           ) ==
             {:ok, "$219.50"}

    assert Cldr.Number.to_string(Decimal.from_float(219.50),
             format: :short,
             currency: :USD,
             fractional_digits: 2
           ) ==
             {:ok, "$219.50"}
  end

  test "Currency format long with symbol" do
    assert Cldr.Number.to_string(1_000_000_000, format: :currency_long_with_symbol, locale: "fr") ==
             {:ok, "1 milliard €"}

    assert Cldr.Number.to_string(1_000_000_000, format: :currency_long_with_symbol) ==
             {:ok, "$1 billion"}

    assert Cldr.Number.to_string(1_000_000_000, format: :currency_long_with_symbol, locale: "hr") ==
             {:ok, "1 milijardi €"}

    assert Cldr.Number.to_string(1_000_000_000,
             format: :currency_long_with_symbol,
             locale: "hr",
             currency: :USD
           ) ==
             {:ok, "1 milijardi USD"}

    assert Cldr.Number.to_string(1_234_545_656.456789,
             currency: "BTC",
             format: :currency_long_with_symbol
           ) ==
             {:ok, "₿1 billion"}
  end

  test "NaN and Inf decimal number formatting" do
    assert {:ok, "NaN"} = Cldr.Number.to_string(Decimal.new("NaN"))
    assert {:ok, "-NaN"} = Cldr.Number.to_string(Decimal.new("-NaN"))
    assert {:ok, "∞"} = Cldr.Number.to_string(Decimal.new("Inf"))
    assert {:ok, "-∞"} = Cldr.Number.to_string(Decimal.new("-Inf"))
    assert {:ok, "∞"} = Cldr.Number.to_string(Decimal.new("Inf"), locale: :de)
    assert {:ok, "-∞"} = Cldr.Number.to_string(Decimal.new("-Inf"), locale: :de)

    assert {:ok, "-∞"} =
             Cldr.Number.to_string(Decimal.new("-Inf"), format: "########", locale: :de)

    assert {:ok, "∞ and beyond"} =
             Cldr.Number.to_string(Decimal.new("Inf"), format: "# and beyond")
  end

  test "A free form currency format where the currency symbol is not first or last" do
    assert {:ok, "US$1,234"} =
             MyApp.Cldr.Number.to_string(1234, currency: "USD", format: "US¤#,###")
  end

  test "Digital tokens with overriden symbols" do
    assert {:ok, "₿ 1,234,545,656.456789"} =
             Cldr.Number.to_string(1_234_545_656.456789,
               currency: "BTC",
               currency_symbol: :narrow
             )

    assert {:ok, "BTC 1,234,545,656.456789"} =
             Cldr.Number.to_string(1_234_545_656.456789, currency: "BTC", currency_symbol: :iso)

    assert {:ok, "₿ 1,234,545,656.456789"} =
             Cldr.Number.to_string(1_234_545_656.456789,
               currency: "BTC",
               currency_symbol: :symbol
             )

    assert {:ok, "₿ 1,234,545,656.456789"} =
             Cldr.Number.to_string(1_234_545_656.456789,
               currency: "BTC",
               currency_symbol: :standard
             )

    assert {:ok, "XBTC 1,234,545,656.456789"} =
             Cldr.Number.to_string(1_234_545_656.456789, currency: "BTC", currency_symbol: "XBTC")
  end

  test "Formatting a number with standard format in a locale with no RBNF" do
<<<<<<< HEAD
    for {_locale, language_tag} <- Cldr.Config.all_language_tags(), is_nil(language_tag.rbnf_locale_name) do
=======
    for {_locale, language_tag} <- Cldr.Config.all_language_tags(),
        is_nil(language_tag.rbnf_locale_name) do
>>>>>>> 7fb32cdd
      assert {:ok, _formatted_number} = Cldr.Number.to_string(1234, locale: language_tag)
    end
  end

  test "that each number system for each locale can format a number with standard format" do
    for locale <- TestBackend.Cldr.known_locale_names() do
      {:ok, systems} = TestBackend.Cldr.Number.System.number_systems_for(locale)
      number_systems = Enum.uniq(Map.keys(systems) ++ Map.values(systems))

      for number_system <- number_systems do
        assert {:ok, _} =
                 TestBackend.Cldr.Number.to_string(123,
                   locale: locale,
                   number_system: number_system
                 )
      end
    end
  end

  test "Formatting when a currency is specified but the format has no currency symbol" do
<<<<<<< HEAD
    assert {:ok, _} = Cldr.Number.to_string(1234, curency: :CAD, format: "#,##0.###;-#,##0.###", locale: :en)
=======
    assert {:ok, _} =
             Cldr.Number.to_string(1234,
               curency: :CAD,
               format: "#,##0.###;-#,##0.###",
               locale: :en
             )
>>>>>>> 7fb32cdd
  end
end<|MERGE_RESOLUTION|>--- conflicted
+++ resolved
@@ -226,12 +226,8 @@
   end
 
   test "Formatting a number with standard format in a locale with no RBNF" do
-<<<<<<< HEAD
-    for {_locale, language_tag} <- Cldr.Config.all_language_tags(), is_nil(language_tag.rbnf_locale_name) do
-=======
     for {_locale, language_tag} <- Cldr.Config.all_language_tags(),
         is_nil(language_tag.rbnf_locale_name) do
->>>>>>> 7fb32cdd
       assert {:ok, _formatted_number} = Cldr.Number.to_string(1234, locale: language_tag)
     end
   end
@@ -252,15 +248,11 @@
   end
 
   test "Formatting when a currency is specified but the format has no currency symbol" do
-<<<<<<< HEAD
-    assert {:ok, _} = Cldr.Number.to_string(1234, curency: :CAD, format: "#,##0.###;-#,##0.###", locale: :en)
-=======
     assert {:ok, _} =
              Cldr.Number.to_string(1234,
                curency: :CAD,
                format: "#,##0.###;-#,##0.###",
                locale: :en
              )
->>>>>>> 7fb32cdd
   end
 end