--- conflicted
+++ resolved
@@ -1,11 +1,7 @@
 defmodule CldrNumbers.Mixfile do
   use Mix.Project
 
-<<<<<<< HEAD
   @version "1.0.0-rc.0"
-=======
-  @version "0.3.3"
->>>>>>> 69ee38b3
 
   def project do
     [
@@ -38,13 +34,8 @@
 
   defp deps do
     [
-<<<<<<< HEAD
-      {:ex_cldr, "~> 1.0-rc"},
-      {:decimal, "~> 1.4.1"},
-=======
-      {:ex_cldr, "~> 0.13"},
+      {:ex_cldr, "~> 1.0-rc or ~> 1.0"},
       {:decimal, "~> 1.4"},
->>>>>>> 69ee38b3
       {:poison, "~> 2.1 or ~> 3.1"},
       {:ex_doc, "~> 0.18", only: :dev}
     ]
