defmodule Cldr.Numbers.Mixfile do
  @moduledoc false

  use Mix.Project

<<<<<<< HEAD
  @version "2.27.3"
=======
  @version "2.28.0"
>>>>>>> 2161d3e3

  def project do
    [
      app: :ex_cldr_numbers,
      version: @version,
      elixir: "~> 1.10",
      name: "Cldr Numbers",
      description: description(),
      source_url: "https://github.com/elixir-cldr/cldr_numbers",
      docs: docs(),
      build_embedded: Mix.env() == :prod,
      start_permanent: Mix.env() == :prod,
      elixirc_paths: elixirc_paths(Mix.env()),
      deps: deps(),
      package: package(),
      dialyzer: [
        ignore_warnings: ".dialyzer_ignore_warnings",
        plt_add_apps: ~w(inets jason mix)a
      ]
    ]
  end

  def application do
    [
      extra_applications: [:logger]
    ]
  end

  defp description do
    """
    Number and currency localization and formatting functions for the Common Locale Data
    Repository (CLDR).
    """
  end

  defp deps do
    [
<<<<<<< HEAD
      {:ex_cldr, "~> 2.28"},
      {:ex_cldr_currencies, "~> 2.14"},
=======
      {:ex_cldr, "~> 2.34"},
      {:ex_cldr_currencies, ">= 2.14.2"},

>>>>>>> 2161d3e3
      {:digital_token, "~> 0.3 or ~> 1.0"},

      {:decimal, "~> 1.6 or ~> 2.0"},
      {:jason, "~> 1.0", optional: true},
      {:ex_doc, "~> 0.18", only: [:dev, :release], optional: true, runtime: false},
      {:dialyxir, "~> 1.0", only: [:dev], runtime: false},
      {:exprof, "~> 0.2", only: :dev, runtime: false},
      {:benchee, "~> 1.0", only: :dev, runtime: false}
    ]
  end

  defp package do
    [
      maintainers: ["Kip Cole"],
      licenses: ["Apache-2.0"],
      links: links(),
      files: [
        "lib",
        "src/decimal_formats_lexer.xrl",
        "src/decimal_formats_parser.yrl",
        "src/rbnf_lexer.xrl",
        "src/rbnf_parser.yrl",
        "config",
        "mix.exs",
        "README*",
        "CHANGELOG*",
        "LICENSE*"
      ]
    ]
  end

  def docs do
    [
      source_ref: "v#{@version}",
      main: "readme",
      extras: ["README.md", "CHANGELOG.md", "LICENSE.md"],
      logo: "logo.png",
      formatters: ["html"],
      skip_undefined_reference_warnings_on: ["changelog", "CHANGELOG.md"]
    ]
  end

  def links do
    %{
      "GitHub" => "https://github.com/elixir-cldr/cldr_numbers",
      "Readme" => "https://github.com/elixir-cldr/cldr_numbers/blob/v#{@version}/README.md",
      "Changelog" => "https://github.com/elixir-cldr/cldr_numbers/blob/v#{@version}/CHANGELOG.md"
    }
  end

  defp elixirc_paths(:test), do: ["lib", "test", "mix"]
  defp elixirc_paths(:dev), do: ["lib", "mix"]
  defp elixirc_paths(_), do: ["lib"]
end<|MERGE_RESOLUTION|>--- conflicted
+++ resolved
@@ -3,11 +3,7 @@
 
   use Mix.Project
 
-<<<<<<< HEAD
-  @version "2.27.3"
-=======
   @version "2.28.0"
->>>>>>> 2161d3e3
 
   def project do
     [
@@ -45,14 +41,8 @@
 
   defp deps do
     [
-<<<<<<< HEAD
-      {:ex_cldr, "~> 2.28"},
-      {:ex_cldr_currencies, "~> 2.14"},
-=======
       {:ex_cldr, "~> 2.34"},
       {:ex_cldr_currencies, ">= 2.14.2"},
-
->>>>>>> 2161d3e3
       {:digital_token, "~> 0.3 or ~> 1.0"},
 
       {:decimal, "~> 1.6 or ~> 2.0"},
