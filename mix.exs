defmodule Cldr.Numbers.Mixfile do
  @moduledoc false

  use Mix.Project

<<<<<<< HEAD
  @version "2.30.1"
=======
  @version "2.31.0"
>>>>>>> 09699ee0

  def project do
    [
      app: :ex_cldr_numbers,
      version: @version,
      elixir: "~> 1.11",
      name: "Cldr Numbers",
      description: description(),
      source_url: "https://github.com/elixir-cldr/cldr_numbers",
      docs: docs(),
      build_embedded: Mix.env() == :prod,
      start_permanent: Mix.env() == :prod,
      elixirc_paths: elixirc_paths(Mix.env()),
      deps: deps(),
      package: package(),
      dialyzer: [
        ignore_warnings: ".dialyzer_ignore_warnings",
        plt_add_apps: ~w(inets jason mix)a
      ]
    ]
  end

  def application do
    [
      extra_applications: [:logger]
    ]
  end

  defp description do
    """
    Number and currency localization and formatting functions for the Common Locale Data
    Repository (CLDR).
    """
  end

  defp deps do
    [
      # {:ex_cldr, "~> 2.37"},
      {:ex_cldr, path: "../cldr43", override: true},

      {:ex_cldr_currencies, ">= 2.14.2"},
      {:digital_token, "~> 0.3 or ~> 1.0"},
      {:decimal, "~> 1.6 or ~> 2.0"},
      {:jason, "~> 1.0", optional: true},
      {:ex_doc, "~> 0.18", only: [:dev, :release], optional: true, runtime: false},
      {:dialyxir, "~> 1.0", only: [:dev], optional: true, runtime: false},
      {:phoenix_html, "~> 3.0", only: [:dev, :test, :release], optional: true, runtime: false},
      {:exprof, "~> 0.2", only: :dev, optional: true, runtime: false},
      {:benchee, "~> 1.0", only: :dev, optional: true, runtime: false}
    ]
  end

  defp package do
    [
      maintainers: ["Kip Cole"],
      licenses: ["Apache-2.0"],
      links: links(),
      files: [
        "lib",
        "src/decimal_formats_lexer.xrl",
        "src/decimal_formats_parser.yrl",
        "src/rbnf_lexer.xrl",
        "src/rbnf_parser.yrl",
        "config",
        "mix.exs",
        "README*",
        "CHANGELOG*",
        "LICENSE*"
      ]
    ]
  end

  def docs do
    [
      source_ref: "v#{@version}",
      main: "readme",
      extras: ["README.md", "CHANGELOG.md", "LICENSE.md"],
      logo: "logo.png",
      formatters: ["html"],
      skip_undefined_reference_warnings_on: ["changelog", "CHANGELOG.md"]
    ]
  end

  def links do
    %{
      "GitHub" => "https://github.com/elixir-cldr/cldr_numbers",
      "Readme" => "https://github.com/elixir-cldr/cldr_numbers/blob/v#{@version}/README.md",
      "Changelog" => "https://github.com/elixir-cldr/cldr_numbers/blob/v#{@version}/CHANGELOG.md"
    }
  end

  defp elixirc_paths(:test), do: ["lib", "test", "mix"]
  defp elixirc_paths(:dev), do: ["lib", "mix"]
  defp elixirc_paths(_), do: ["lib"]
end<|MERGE_RESOLUTION|>--- conflicted
+++ resolved
@@ -3,11 +3,7 @@
 
   use Mix.Project
 
-<<<<<<< HEAD
-  @version "2.30.1"
-=======
   @version "2.31.0"
->>>>>>> 09699ee0
 
   def project do
     [
@@ -45,8 +41,7 @@
 
   defp deps do
     [
-      # {:ex_cldr, "~> 2.37"},
-      {:ex_cldr, path: "../cldr43", override: true},
+      {:ex_cldr, "~> 2.37"},
 
       {:ex_cldr_currencies, ">= 2.14.2"},
       {:digital_token, "~> 0.3 or ~> 1.0"},
