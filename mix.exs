defmodule CldrNumbers.Mixfile do
  use Mix.Project

<<<<<<< HEAD
  @version "1.4.5"
=======
  @version "1.5.0"
>>>>>>> 8535d239

  def project do
    [
      app: :ex_cldr_numbers,
      version: @version,
      elixir: "~> 1.5",
      name: "Cldr Numbers",
      description: description(),
      source_url: "https://github.com/kipcole9/cldr_numbers",
      docs: docs(),
      build_embedded: Mix.env() == :prod,
      start_permanent: Mix.env() == :prod,
      elixirc_paths: elixirc_paths(Mix.env()),
      deps: deps(),
      package: package()
    ]
  end

  def application do
    [
      extra_applications: [:logger]
    ]
  end

  defp description do
    """
    Number and currency localization and formatting functions for the Common Locale Data Repository (CLDR).
    """
  end

  defp deps do
    [
      {:ex_cldr, "~> 1.5"},
      {:ex_cldr_currencies, "~> 1.0"},
      {:decimal, "~> 1.4"},
      {:poison, "~> 2.1 or ~> 3.1", optional: true},
      {:jason, "~> 1.0", optional: true},
      {:ex_doc, "~> 0.18 or ~> 0.19.0-rc", only: :dev, optional: true},
      {:benchee, "~> 0.12.0", optional: true, only: :dev, runtime: false}
    ]
  end

  defp package do
    [
      maintainers: ["Kip Cole"],
      licenses: ["Apache 2.0"],
      links: links(),
      files: [
        "lib",
        "src",
        "config",
        "mix.exs",
        "README*",
        "CHANGELOG*",
        "LICENSE*"
      ]
    ]
  end

  def docs do
    [
      source_ref: "v#{@version}",
      main: "readme",
      extras: ["README.md", "CHANGELOG.md", "LICENSE.md"],
      logo: "logo.png"
    ]
  end

  def links do
    %{
      "GitHub" => "https://github.com/kipcole9/cldr_numbers",
      "Readme" => "https://github.com/kipcole9/cldr_numbers/blob/v#{@version}/README.md",
      "Changelog" => "https://github.com/kipcole9/cldr_numbers/blob/v#{@version}/CHANGELOG.md"
    }
  end

  defp elixirc_paths(:test), do: ["lib", "mix", "test"]
  defp elixirc_paths(:dev), do: ["lib", "mix"]
  defp elixirc_paths(_), do: ["lib"]
end<|MERGE_RESOLUTION|>--- conflicted
+++ resolved
@@ -1,11 +1,7 @@
 defmodule CldrNumbers.Mixfile do
   use Mix.Project
 
-<<<<<<< HEAD
-  @version "1.4.5"
-=======
-  @version "1.5.0"
->>>>>>> 8535d239
+  @version "1.5.1"
 
   def project do
     [
