defmodule Cldr.Number.System do
  @moduledoc """
  Functions to manage number systems which describe the numbering characteristics for a locale.

  A number system defines the digits (if they exist in this number system) or
  or rules (if the number system does not have decimal digits).

  The system name is also used as a key to define the separators that are used
  when formatting a number is this number_system. See
  `Cldr.Number.Symbol.number_symbols_for/2`.

  """

  alias Cldr.Locale
  alias Cldr.Number.Symbol
  alias Cldr.LanguageTag

  @default_number_system_type :default

  @type system_name :: atom()
  @type types :: :default | :native | :traditional | :finance

  defdelegate known_number_systems, to: Cldr
  defdelegate known_number_system_types(backend), to: Cldr

  @doc """
  Return the default number system type name.

  Currently this is `:default`.  Note that this is
  not the number system itself but the type of the
  number system.  It can be used to find the
  default number system for a given locale with
  `number_systems_for(locale)[default_number_system()]`.

  ## Example

      iex> Cldr.Number.System.default_number_system_type
      :default

  """
  def default_number_system_type do
    @default_number_system_type
  end

  @doc """
  Return a map of all CLDR number systems and definitions.

  ## Example

      iex> Cldr.Number.System.number_systems |> Enum.count
      80

  """
  @spec number_systems :: Map.t()
  @number_systems Cldr.Config.number_systems()

  def number_systems do
    @number_systems
  end

  @systems_with_digits Enum.reject(@number_systems, fn {_name, system} ->
                         is_nil(system[:digits])
                       end)
                       |> Map.new()

  @doc """
  Number systems that have their own digit characters defined.
  """
  def systems_with_digits do
    @systems_with_digits
  end

  @doc """
  Returns the number systems available for a locale
  or `{:error, message}` if the locale is not known.

  * `locale` is any valid locale name returned by `Cldr.known_locale_names/0`
    or a `Cldr.LanguageTag` struct returned by `Cldr.Locale.new!/1`

  ## Examples

      iex> Cldr.Number.System.number_systems_for "en", TestBackend.Cldr
      {:ok, %{default: :latn, native: :latn}}

      iex> Cldr.Number.System.number_systems_for "th", TestBackend.Cldr
      {:ok, %{default: :latn, native: :thai}}

      iex> Cldr.Number.System.number_systems_for "zz", TestBackend.Cldr
      {:error, {Cldr.UnknownLocaleError, "The locale \\"zz\\" is not known."}}

  """
  @spec number_systems_for(Locale.name() | LanguageTag.t(), Cldr.backend()) :: Map.t()
  def number_systems_for(locale, backend) do
    Module.concat(backend, Number.System).number_systems_for(locale)
  end

  @doc """
  Returns the number systems available for a locale
  or raises if the locale is not known.

  * `locale` is any valid locale name returned by `Cldr.known_locale_names/0`
    or a `Cldr.LanguageTag` struct returned by `Cldr.Locale.new!/1`

  ## Examples

      iex> Cldr.Number.System.number_systems_for! "en", TestBackend.Cldr
      %{default: :latn, native: :latn}

      iex> Cldr.Number.System.number_systems_for! "th", TestBackend.Cldr
      %{default: :latn, native: :thai}

  """
  @spec number_systems_for!(Locale.name() | LanguageTag.t(), Cldr.backend()) :: Map.t()
  def number_systems_for!(locale, backend) do
    case number_systems_for(locale, backend) do
      {:error, {exception, message}} ->
        raise exception, message

      {:ok, systems} ->
        systems
    end
  end

  @doc """
  Returns the actual number system from a number system type.

  * `locale` is any valid locale name returned by `Cldr.known_locale_names/0`
    or a `Cldr.LanguageTag` struct returned by `Cldr.Locale.new!/1`

  * `system_name` is any number system name returned by
    `Cldr.known_number_systems/0` or a number system type
    returned by `Cldr.known_number_system_types/0`

  This function will decode a number system type into the actual
  number system.  If the number system provided can't be decoded
  it is returned as is.

  ## Examples

      iex> Cldr.Number.System.number_system_for "th", :latn, TestBackend.Cldr
      {:ok, %{digits: "0123456789", type: :numeric}}

      iex> Cldr.Number.System.number_system_for "en", :default, TestBackend.Cldr
      {:ok, %{digits: "0123456789", type: :numeric}}

      iex> Cldr.Number.System.number_system_for "he", :traditional, TestBackend.Cldr
      {:ok, %{rules: "hebrew", type: :algorithmic}}

      iex> Cldr.Number.System.number_system_for "en", :finance, TestBackend.Cldr
      {
        :error,
        {Cldr.UnknownNumberSystemError,
          "The number system :finance is unknown for the locale named \\"en\\". Valid number systems are %{default: :latn, native: :latn}"}
      }

      iex> Cldr.Number.System.number_system_for "en", :native, TestBackend.Cldr
      {:ok, %{digits: "0123456789", type: :numeric}}

  """
  @spec number_system_for(Locale.name() | LanguageTag.t(), System.name(), Cldr.backend()) :: [
          atom(),
          ...
        ]
  def number_system_for(locale, system_name, backend) do
    with {:ok, locale} <- Cldr.validate_locale(locale, backend),
         {:ok, system_name} <- system_name_from(system_name, locale, backend) do
      {:ok, Map.get(number_systems(), system_name)}
    else
      {:error, reason} -> {:error, reason}
    end
  end

  @doc """
  Returns the names of the number systems available for
  a locale or an `{:error, message}` tuple if the locale
  is not known.

  * `locale` is any locale returned by `Cldr.Locale.new!/1` or
    a `Cldr.LanguageTag` struct

  ## Examples

      iex> Cldr.Number.System.number_system_names_for("en", TestBackend.Cldr)
      {:ok, [:latn]}

      iex> Cldr.Number.System.number_system_names_for("th", TestBackend.Cldr)
      {:ok, [:latn, :thai]}

      iex> Cldr.Number.System.number_system_names_for("he", TestBackend.Cldr)
      {:ok, [:latn, :hebr]}

      iex> Cldr.Number.System.number_system_names_for("zz", TestBackend.Cldr)
      {:error, {Cldr.UnknownLocaleError, "The locale \\"zz\\" is not known."}}

  """
  @spec number_system_names_for(Locale.name() | LanguageTag.t(), Cldr.backend()) :: [atom(), ...]
  def number_system_names_for(locale, backend) do
    with {:ok, locale} <- Cldr.validate_locale(locale, backend),
         {:ok, systems} <- number_systems_for(locale, backend) do
      {:ok, systems |> Map.values() |> Enum.uniq()}
    else
      {:error, reason} -> {:error, reason}
    end
  end

  @doc """
  Returns the names of the number systems available for
  a locale or an `{:error, message}` tuple if the locale
  is not known.

  * `locale` is any valid locale name returned by `Cldr.known_locale_names/0`
    or a `Cldr.LanguageTag` struct returned by `Cldr.Locale.new!/1`

  ## Examples

      iex> Cldr.Number.System.number_system_names_for!("en", TestBackend.Cldr)
      [:latn]

      iex> Cldr.Number.System.number_system_names_for!("th", TestBackend.Cldr)
      [:latn, :thai]

      iex> Cldr.Number.System.number_system_names_for!("he", TestBackend.Cldr)
      [:latn, :hebr]

  """
  @spec number_system_names_for!(Locale.name() | LanguageTag.t(), Cldr.backend()) :: [
          system_name,
          ...
        ]
  def number_system_names_for!(locale, backend) do
    case number_system_names_for(locale, backend) do
      {:error, {exception, message}} ->
        raise exception, message

      {:ok, names} ->
        names
    end
  end

  @doc """
  Returns a number system name for a given locale and number system reference.

  * `system_name` is any number system name returned by
    `Cldr.known_number_systems/0` or a number system type
    returned by `Cldr.known_number_system_types/0`

  * `locale` is any valid locale name returned by `Cldr.known_locale_names/0`
    or a `Cldr.LanguageTag` struct returned by `Cldr.Locale.new!/1`

  Number systems can be references in one of two ways:

  * As a number system type such as :default, :native, :traditional and
    :finance. This allows references to a number system for a locale in a
    consistent fashion for a given use

  * WIth the number system name directly, such as :latn, :arab or any of the
    other 70 or so

  This function dereferences the supplied `system_name` and returns the
  actual system name.

  ## Examples

      ex> Cldr.Number.System.system_name_from(:default, "en", TestBackend.Cldr)
      {:ok, :latn}

      iex> Cldr.Number.System.system_name_from("latn", "en", TestBackend.Cldr)
      {:ok, :latn}

      iex> Cldr.Number.System.system_name_from(:native, "en", TestBackend.Cldr)
      {:ok, :latn}

      iex> Cldr.Number.System.system_name_from(:nope, "en", TestBackend.Cldr)
      {
        :error,
        {Cldr.UnknownNumberSystemError, "The number system :nope is unknown"}
      }

  Note that return value is not guaranteed to be a valid
  number system for the given locale as demonstrated in the third example.

  """
  @spec system_name_from(system_name, Locale.locale_name() | LanguageTag.t(), Cldr.backend()) ::
          atom
  def system_name_from(system_name, locale, backend) do
    with {:ok, locale} <- Cldr.validate_locale(locale, backend),
         {:ok, number_system} <- validate_number_system_or_type(system_name, backend),
         {:ok, number_systems} <- number_systems_for(locale, backend) do
      cond do
        Map.has_key?(number_systems, number_system) ->
          {:ok, Map.get(number_systems, number_system)}

        number_system in Map.values(number_systems) ->
          {:ok, number_system}

        true ->
          {:error, unknown_number_system_for_locale_error(system_name, locale, number_systems)}
      end
    else
      {:error, reason} -> {:error, reason}
    end
  end

  @doc """
  Returns a number system name for a given locale and number system reference
  and raises if the number system is not available for the given locale.

  * `system_name` is any number system name returned by
    `Cldr.known_number_systems/0` or a number system type
    returned by `Cldr.known_number_system_types/0`

  * `locale` is any valid locale name returned by `Cldr.known_locale_names/0`
    or a `Cldr.LanguageTag` struct returned by `Cldr.Locale.new!/1`

  ## Examples

    iex> Cldr.Number.System.system_name_from!(:default, "en", TestBackend.Cldr)
    :latn

    iex> Cldr.Number.System.system_name_from!("latn", "en", TestBackend.Cldr)
    :latn

    iex> Cldr.Number.System.system_name_from!(:traditional, "he", TestBackend.Cldr)
    :hebr

  """
  def system_name_from!(system_name, locale, backend) do
    case system_name_from(system_name, locale, backend) do
      {:error, {exception, message}} ->
        raise exception, message

      {:ok, name} ->
        name
    end
  end

  @doc """
  Returns locale and number systems that have the same digits and
  separators as the supplied one.

  Transliterating between locale & number systems is expensive.  To avoid
  unncessary transliteration we look for locale and number systems that have
  the same digits and separators.  Typically we are comparing to locale "en"
  and number system "latn" since this is what the number formatting routines use
  as placeholders.
  """
  @spec number_systems_like(LanguageTag.t() | Locale.locale_name(), system_name, Cldr.backend()) ::
          {:ok, List.t()} | {:error, tuple}

  def number_systems_like(locale, number_system, backend) do
    with {:ok, _} <- Cldr.validate_locale(locale, backend),
         {:ok, %{digits: digits}} <- number_system_for(locale, number_system, backend),
         {:ok, symbols} <- Symbol.number_symbols_for(locale, number_system, backend),
         {:ok, names} <- number_system_names_for(locale, backend) do
      likes = do_number_systems_like(digits, symbols, names, backend)
      {:ok, likes}
    end
  end

  defp do_number_systems_like(digits, symbols, names, backend) do
    Enum.map(Cldr.known_locale_names(backend), fn this_locale ->
      Enum.reduce(names, [], fn this_system, acc ->
        locale = Locale.new!(this_locale, backend)

        case number_system_for(locale, this_system, backend) do
          {:error, _} ->
            acc

          {:ok, %{digits: these_digits}} ->
            {:ok, these_symbols} = Symbol.number_symbols_for(locale, this_system, backend)

            if digits == these_digits && symbols == these_symbols do
              acc ++ {locale, this_system}
            end
        end
      end)
    end)
    |> Enum.reject(&(is_nil(&1) || &1 == []))
  end

  @doc """
  Returns `{:ok, digits}` for a number system, or an `{:error, message}` if the
  number system is not known.

  * `system_name` is any number system name returned by
    `Cldr.known_number_systems/0` or a number system type
    returned by `Cldr.known_number_system_types/0`

  ## Examples

      iex> Cldr.Number.System.number_system_digits(:latn)
      {:ok, "0123456789"}

      iex> Cldr.Number.System.number_system_digits(:nope)
      {:error, {Cldr.UnknownNumberSystemError, "The number system :nope is not known or does not have digits"}}

  """
  def number_system_digits(system_name) do
    if system = Map.get(systems_with_digits(), system_name) do
      {:ok, Map.get(system, :digits)}
    else
      {:error, number_system_digits_error(system_name)}
    end
  end

  @doc """
  Returns `digits` for a number system, or raises an exception if the
  number system is not know.

  * `system_name` is any number system name returned by
    `Cldr.known_number_systems/0` or a number system type
    returned by `Cldr.known_number_system_types/0`

  ## Examples

      iex> Cldr.Number.System.number_system_digits! :latn
      "0123456789"

      Cldr.Number.System.number_system_digits! :nope
      ** (Cldr.UnknownNumberSystemError) The number system :nope is not known or does not have digits

  """
  def number_system_digits!(system_name) do
    case number_system_digits(system_name) do
      {:ok, digits} ->
        digits

      {:error, {exception, message}} ->
        raise exception, message
    end
  end

  @doc """
  Converts a number into the representation of
  a non-latin number system.

  This function converts numbers to a known
  number system only, it does not provide number
  formatting.

  * `number` is a `float`, `integer` or `Decimal`

  * `system_name` is any number system name returned by
    `Cldr.known_number_systems/0` or a number system type
    returned by `Cldr.known_number_system_types/0`

  There are two types of number systems in CLDR:

  * `:numeric` in which the number system defines
    a direct mapping between the latin digits `0..9`
    into a the number system equivalent.  In this case,
  ` to_system/3` invokes `Cldr.Number.Transliterate.transliterate_digits/3`
    for the given number.

  * `:algorithmic` in which the number system
    does not have the same structure as the `:latn`
    number system and therefore the conversion is
    done algorithmically.  For CLDR the algorithm
    is implemented through `Cldr.Rbnf` rulesets.
    These rulesets are considered by CLDR to be
    less rigorous than the `:numeric` number systems
    and caution and testing for a specific use case
    is recommended.

  ## Examples

      iex> Cldr.Number.System.to_system 123456, :hebr, TestBackend.Cldr
      {:ok, "ק׳׳ת׳"}

      iex> Cldr.Number.System.to_system 123, :hans, TestBackend.Cldr
      {:ok, "一百二十三"}

      iex> Cldr.Number.System.to_system 123, :hant, TestBackend.Cldr
      {:ok, "一百二十三"}

      iex> Cldr.Number.System.to_system 123, :hansfin, TestBackend.Cldr
      {:ok, "壹佰贰拾叁"}

  """
  @spec to_system(Math.number_or_decimal(), atom, Cldr.backend()) :: {:ok, binary()}
  def to_system(number, system_name, backend) do
    Module.concat(backend, Number.System).to_system(number, system_name)
  end

  @doc """
  Converts a number into the representation of
  a non-latin number system. Returns a converted
  string or raises on error.

  * `number` is a `float`, `integer` or `Decimal`

  * `system_name` is any number system name returned by
    `Cldr.known_number_systems/1` or a number system type
    returned by `Cldr.known_number_system_types/0`

<<<<<<< HEAD
  See `Cldr.Number.System.to_system/3` for further
=======
  See `Cldr.Number.to_string/3` for further
>>>>>>> 1d31c364
  information.

  ## Examples

      iex> Cldr.Number.System.to_system! 123, :hans, TestBackend.Cldr
      "一百二十三"

      iex> Cldr.Number.System.to_system! 123, :hant, TestBackend.Cldr
      "一百二十三"

      iex> Cldr.Number.System.to_system! 123, :hansfin, TestBackend.Cldr
      "壹佰贰拾叁"

  """
  @spec to_system!(Math.number_or_decimal(), atom, Cldr.backend()) :: binary() | no_return()
  def to_system!(number, system_name, backend) do
    case to_system(number, system_name, backend) do
      {:ok, string} -> string
      {:error, {exception, reason}} -> raise exception, reason
    end
  end

  @doc """
  Generate a transliteration map between two character classes
  """
  def generate_transliteration_map(from, to) when is_binary(from) and is_binary(to) do
    do_generate_transliteration_map(from, to, String.length(from), String.length(to))
  end

  defp do_generate_transliteration_map(from, to, from_length, to_length)
       when from_length == to_length do
    from
    |> String.graphemes()
    |> Enum.zip(String.graphemes(to))
    |> Enum.into(%{})
  end

  defp do_generate_transliteration_map(from, to, _from_length, _to_length) do
    {:error, {ArgumentError, "#{inspect(from)} and #{inspect(to)} aren't the same length"}}
  end

  defp validate_number_system_or_type(number_system, backend) do
    with {:ok, number_system} <- Cldr.validate_number_system(number_system) do
      {:ok, number_system}
    else
      {:error, _} ->
        with {:ok, number_system} <- Cldr.validate_number_system_type(number_system, backend) do
          {:ok, number_system}
        else
          {:error, _reason} -> {:error, Cldr.unknown_number_system_error(number_system)}
        end
    end
  end

  @doc """
  Returns an error tuple for an number system unknown to a given locale.

    * `number_system` is any number system name **not** returned by `Cldr.known_number_systems/0`

    * `locale` is any valid locale name returned by `Cldr.known_locale_names/0`
      or a `Cldr.LanguageTag` struct returned by `Cldr.Locale.new!/1`

    * `valid_number_systems` is a map returned by `Cldr.Number.System.number_systems_for/2`

  ## Examples


  """
  def unknown_number_system_for_locale_error(number_system, locale, valid_number_systems)
      when is_atom(number_system) do
    {
      Cldr.UnknownNumberSystemError,
      "The number system #{inspect(number_system)} is unknown " <>
        "for the locale named #{Cldr.locale_name(locale)}. " <>
        "Valid number systems are #{inspect(valid_number_systems)}"
    }
  end

  defp number_system_digits_error(system_name) do
    {
      Cldr.UnknownNumberSystemError,
      "The number system #{inspect(system_name)} is not known or does not have digits"
    }
  end
end<|MERGE_RESOLUTION|>--- conflicted
+++ resolved
@@ -493,11 +493,7 @@
     `Cldr.known_number_systems/1` or a number system type
     returned by `Cldr.known_number_system_types/0`
 
-<<<<<<< HEAD
   See `Cldr.Number.System.to_system/3` for further
-=======
-  See `Cldr.Number.to_string/3` for further
->>>>>>> 1d31c364
   information.
 
   ## Examples
