--- conflicted
+++ resolved
@@ -1,24 +1,22 @@
-<<<<<<< HEAD
-# Changelog for Cldr_Numbers v1.4.5
+# Changelog for Cldr_Numbers v1.5.1
 
-This is the changelog for Cldr v1.4.2 released on July 20th, 2018.  For older changelogs please consult the release tag on [GitHub](https://github.com/kipcole9/cldr_numbers/tags)
+This is the changelog for Cldr v1.5.1 released on July 20th, 2018.  For older changelogs please consult the release tag on [GitHub](https://github.com/kipcole9/cldr_numbers/tags)
 
 ### Bug Fixes
 
 * Removes generated *.erl files from the package definition.  This ensures that the correct version of erlang `parse_tools` is used when generating code from `leex` and `yecc`
-=======
+
 # Changelog for Cldr_Numbers v1.5.0
 
-This is the changelog for Cldr v1.5.0 released on July 8th, 2018.  For older changelogs please consult the release tag on [GitHub](https://github.com/kipcole9/cldr_numbers/tags)
+This is the changelog for Cldr Numbers v1.5.0 released on July 8th, 2018.  For older changelogs please consult the release tag on [GitHub](https://github.com/kipcole9/cldr_numbers/tags)
 
 ### Enhancements
 
 * Add the optional argument `:minimum_grouping_digits` to `Number.to_string/2`.  For an understanding of the meaning of minimum grouping digits, consult this [section](https://unicode.org/reports/tr35/tr35-numbers.html#Examples_of_minimumGroupingDigits) of [TR35](https://unicode.org/reports/tr35/tr35-numbers.html).  The use of this option should be considered exceptional - its use is to override the minimum grouping digits defined for a locale.
->>>>>>> 8535d239
 
 # Changelog for Cldr_Numbers v1.4.4
 
-This is the changelog for Cldr v1.4.2 released on May 30th, 2018.  For older changelogs please consult the release tag on [GitHub](https://github.com/kipcole9/cldr_numbers/tags)
+This is the changelog for Cldr Numbers v1.4.2 released on May 30th, 2018.  For older changelogs please consult the release tag on [GitHub](https://github.com/kipcole9/cldr_numbers/tags)
 
 ### Enhancements
 
@@ -26,7 +24,7 @@
 
 # Changelog for Cldr_Numbers v1.4.3
 
-This is the changelog for Cldr v1.4.2 released on May 28th, 2018.  For older changelogs please consult the release tag on [GitHub](https://github.com/kipcole9/cldr_numbers/tags)
+This is the changelog for Cldr Numbers v1.4.2 released on May 28th, 2018.  For older changelogs please consult the release tag on [GitHub](https://github.com/kipcole9/cldr_numbers/tags)
 
 ### Enhancements
 
@@ -34,7 +32,7 @@
 
 # Changelog for Cldr_Numbers v1.4.2
 
-This is the changelog for Cldr v1.4.2 released on April 9th, 2018.  For older changelogs please consult the release tag on [GitHub](https://github.com/kipcole9/cldr_numbers/tags)
+This is the changelog for Cldr Numbers v1.4.2 released on April 9th, 2018.  For older changelogs please consult the release tag on [GitHub](https://github.com/kipcole9/cldr_numbers/tags)
 
 ### Enhancements
 
