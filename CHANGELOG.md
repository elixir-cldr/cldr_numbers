# Changelog

<<<<<<< HEAD
## Cldr_Numbers v2.27.3

This is the changelog for Cldr v2.27.3 released on October 8th, 2022.  For older changelogs please consult the release tag on [GitHub](https://github.com/elixir-cldr/cldr_numbers/tags)

### Bug Fixes

* `Cldr.Number.to_string/3` with `format: :narrow` and `:currency` set will use the currency's narrow symbol.

* Apply currency spacing for short formats (previously not being applied)
=======
## Cldr_Numbers v2.28.0

This is the changelog for Cldr v2.28.0 released on October 19th, 2022.  For older changelogs please consult the release tag on [GitHub](https://github.com/elixir-cldr/cldr_numbers/tags)

* Encapsulates [CLDR 42](https://cldr.unicode.org/index/downloads/cldr-42) data. Unless otherwise noted, all the changes are reflected in `ex_cldr` libraries and functions.
>>>>>>> 2161d3e3

## Cldr_Numbers v2.27.2

This is the changelog for Cldr v2.27.2 released on July 21st, 2022.  For older changelogs please consult the release tag on [GitHub](https://github.com/elixir-cldr/cldr_numbers/tags)

### Bug Fixes

* Fix `:short` formatting of decimal numbers with specified fractional digits. Thanks to @glennr for the report. Closes #32.

## Cldr_Numbers v2.27.1

This is the changelog for Cldr v2.27.1 released on July 20th, 2022.  For older changelogs please consult the release tag on [GitHub](https://github.com/elixir-cldr/cldr_numbers/tags)

### Bug Fixes

* Fix `:short` formatting of negative numbers. Thanks to @glennr for the report. Closes #30.

## Cldr_Numbers v2.27.0

This is the changelog for Cldr v2.27.0 released on May 14th, 2022.  For older changelogs please consult the release tag on [GitHub](https://github.com/elixir-cldr/cldr_numbers/tags)

### Enhancements

* Add support for formatting numbers representing [ISO 24165](https://www.iso.org/standard/80601.html) Digital Tokens (aka crypto currencies). The behaviour follows that for currency formatting. Given that the [digital token registry](https://dtif.org) does not contain fraction precision data or pluralised or localised token names, the formatting of digital tokens amounts is not localized beyond formatting the number itself.

## Cldr_Numbers v2.26.0

This is the changelog for Cldr v2.26.0 released on April 6th, 2022.  For older changelogs please consult the release tag on [GitHub](https://github.com/elixir-cldr/cldr_numbers/tags)

### Enhancements

* Update [CLDR](https://cldr.unicode.org) to [release 41](https://cldr.unicode.org/index/downloads/cldr-41) in [ex_cldr version 2.28.0](https://hex.pm/packages/ex_cldr/2.28.0)

## Cldr_Numbers v2.25.2

This is the changelog for Cldr v2.25.1 released on March 2nd, 2022.  For older changelogs please consult the release tag on [GitHub](https://github.com/elixir-cldr/cldr_numbers/tags)

### Bug Fixes

* Fixes formatting of `Decimal` `Inf` and `NaN` numbers. Thanks to @sh41 for the report. Closes #26.

## Cldr_Numbers v2.25.1

This is the changelog for Cldr v2.25.1 released on February 22nd, 2022.  For older changelogs please consult the release tag on [GitHub](https://github.com/elixir-cldr/cldr_numbers/tags)

### Bug Fixes

* Remove compiler warnings on Elixir 1.11. Thanks to @koszta for the report. Fixes #24.

* Remove spurious `@dialyzer` directives that are no longer required (because we understand dialyzer a little bit more now).

## Cldr_Numbers v2.25.0

This is the changelog for Cldr v2.25.0 released on February 21st, 2022.  For older changelogs please consult the release tag on [GitHub](https://github.com/elixir-cldr/cldr_numbers/tags)

### Enhancements

* Updates to [ex_cldr version 2.26.0](https://hex.pm/packages/ex_cldr/2.26.0) which uses atoms for locale names and rbnf locale names. This is consistent with out elements of `t:Cldr.LanguageTag` where atoms are used where the cardinality of the data is fixed and relatively small and strings where the data is free format.

## Cldr_Numbers v2.24.0

This is the changelog for Cldr v2.24.0 released on December 30th, 2021.  For older changelogs please consult the release tag on [GitHub](https://github.com/elixir-cldr/cldr_numbers/tags)

### Enhancements

* Allowed limited forms of format composition. For example, composing a `:long` format with a `:currency` format:
```elixir
iex> Cldr.Number.to_string!(100_000_000, format: :long) |> Cldr.Number.to_string(format: :currency)
{:ok, "$100 million"}
```

* Add format `:currency_long_with_symbol` which is a composite of `:currency_long` and the locales standard currency format. This supports formatting of of numbers like "$100 million" in the example above.

## Cldr_Numbers v2.23.3

This is the changelog for Cldr v2.23.3 released on December 14th, 2021.  For older changelogs please consult the release tag on [GitHub](https://github.com/elixir-cldr/cldr_numbers/tags)

### Bug Fixes

* Fixes short formatting for decimal numbers. Thanks to @datrader for the report.  Closes #135 on [ex_money](https://github.com/kipcole9/ex_money).

## Cldr_Numbers v2.23.2

This is the changelog for Cldr v2.23.2 released on December 3rd, 2021.  For older changelogs please consult the release tag on [GitHub](https://github.com/elixir-cldr/cldr_numbers/tags)

### Bug Fixes

* Fixes `Cldr.Number.Parser.resolve_currencies/1` when the argument is whitespace only. Thanks to @datrader for the report.

## Cldr_Numbers v2.23.1

This is the changelog for Cldr v2.23.1 released on December 1st, 2021.  For older changelogs please consult the release tag on [GitHub](https://github.com/elixir-cldr/cldr_numbers/tags)

### Bug Fixes

* Replace `use Mix.Config` with `import Config` in config files

* Fix typespec for `<backend>.Cldr.Number.Transliterate.transliterate_digits/3`

## Cldr_Numbers v2.23.0

This is the changelog for Cldr v2.23.0 released on October 27th, 2021.  For older changelogs please consult the release tag on [GitHub](https://github.com/elixir-cldr/cldr_numbers/tags)

### Enhancements

* Updates to support [CLDR release 40](https://cldr.unicode.org/index/downloads/cldr-40) via [ex_cldr version 2.24](https://hex.pm/packages/ex_cldr/2.24.0)

* Adds `Cldr.Rbnf.rule_names_for_locale/1` to return the available RBNF rule names for a given locale.

### Bug Fixes

* Arbitrary RBNF rule lookup falls back to the root locale (called "und") when checking if a rule is available. Thanks to @maennchen for the report. Closes #22.

* Fixes performance issue when calling `Cldr.Number.to_string/3` with an arbitrary RBNF rule name. Previously these formats would mistakenly read the raw json file for a locale incurring a significant performance penaly. Performance is now 100x faster as expected. Thanks to @maennchen for the bug report. Closes #21.

### Deprecations

* Don't call deprecated `Cldr.Config.known_locale_names/1`, call `Cldr.Locale.Loader.known_locale_names/1` instead.

* Don't call deprecated `Cldr.Config.get_locale/2`, use `Cldr.Locale.Loader.get_locale/2` instead.

## Cldr_Numbers v2.23.0-rc.4

This is the changelog for Cldr v2.23.0-rc.4 released on October 26th, 2021.  For older changelogs please consult the release tag on [GitHub](https://github.com/elixir-cldr/cldr_numbers/tags)

### Bug Fixes

* Arbitrary RBNF rule lookup falls back to the root locale (called "und") when checking if a rule is available. Thanks to @maennchen for the report. Closes #22.

## Cldr_Numbers v2.23.0-rc.3

This is the changelog for Cldr v2.23.0-rc.3 released on October 25th, 2021.  For older changelogs please consult the release tag on [GitHub](https://github.com/elixir-cldr/cldr_numbers/tags)

### Deprecations

* Don't call deprecated `Cldr.Config.known_locale_names/1`, call `Cldr.Locale.Loader.known_locale_names/1` instead.

## Cldr_Numbers v2.23.0-rc.2

This is the changelog for Cldr v2.23.0-rc.2 released on October 24th, 2021.  For older changelogs please consult the release tag on [GitHub](https://github.com/elixir-cldr/cldr_numbers/tags)

### Bug Fixes

* Don't call deprecated `Cldr.Config.get_locale/2`, use `Cldr.Locale.Loader.get_locale/2` instead.

## Cldr_Numbers v2.23.0-rc.1

This is the changelog for Cldr v2.23.0-rc.1 released on October 24th, 2021.  For older changelogs please consult the release tag on [GitHub](https://github.com/elixir-cldr/cldr_numbers/tags)

### Enhancements

* Adds `Cldr.Rbnf.rule_names_for_locale/1` to return the available RBNF rule names for a given locale.

### Bug Fixes

* Fixes performance issue when calling `Cldr.Number.to_string/3` with an arbitrary RBNF rule name. Previously these formats would mistakenly read the raw json file for a locale incurring a significant performance penaly. Performance is now 100x faster as expected. Thanks to @maennchen for the bug report. Closes #21.

## Cldr_Numbers v2.23.0-rc.0

This is the changelog for Cldr v2.23.0-rc.0 released on October 3rd, 2021.  For older changelogs please consult the release tag on [GitHub](https://github.com/elixir-cldr/cldr_numbers/tags)

### Enhancements

* Updates to support [CLDR release 40](https://cldr.unicode.org/index/downloads/cldr-40)

## Cldr_Numbers v2.22.1

This is the changelog for Cldr v2.22.1 released on September 13th, 2021.  For older changelogs please consult the release tag on [GitHub](https://github.com/elixir-cldr/cldr_numbers/tags)

### Bug Fixes

* Return the remainder strings with casing preserved when resolving currencies and pers in `Cldr.Numbers.Parser`.

## Cldr_Numbers v2.22.0

This is the changelog for Cldr v2.22.0 released on August 22nd, 2021.  For older changelogs please consult the release tag on [GitHub](https://github.com/elixir-cldr/cldr_numbers/tags)

### Enhancements

* `Cldr.Number.Parser.resolve_currencies/2` and `Cldr.Number.Parser.resolve_per/2` only perform replacements if the the found string is not adjacent to an alphabetic character.

* `Cldr.Number.Parser.resolve/2` and `Cldr.Number.Parser.find_and_replace/2` are made public functions.

* Add `resolve_pers/2` and `resolve_per/2` to the `MyApp.Number` module.

## Cldr_Numbers v2.21.0

This is the changelog for Cldr v2.21.0 released on August 18th, 2021.  For older changelogs please consult the release tag on [GitHub](https://github.com/elixir-cldr/cldr_numbers/tags)

### Enhancements

* Add `Cldr.Number.Parser.resolve_pers/2` which will tokenize percent and permille symbols into `:percent` and `:permille`. This is similar to the `Cldr.Number.Parser.resolve_currencies/2` function but for percent and permille symbols. An example is:

```elixir
iex> Cldr.Number.Parser.scan("100%")
...> |> Cldr.Number.Parser.resolve_pers()
[100, :percent]
```

## Cldr_Numbers v2.20.0

This is the changelog for Cldr v2.20.0 released on August 17th, 2021.  For older changelogs please consult the release tag on [GitHub](https://github.com/elixir-cldr/cldr_numbers/tags)

### Bug Fixes

* Improve number parsing with `Cldr.Number.Parser.scan/2` when the string has lists of numbers separated by commas.  Thanks to @DaTrader for the report. Closes #19.

### Enhancements

* Add support for custom currency symbols. This extends the use of the `:currency_symbol` option. In previously releases this option was required to be `:standard` or `:iso`. Now the value can also be `:narrow`, `:symbol` or a string which will be used as the currency symbol.  From the documentation for `Cldr.Number.to_string/3`:

  * `currency_symbol`: Allows overriding a currency symbol. The alternatives
    are:
    * `:iso` the ISO currency code will be used instead of the default
      currency symbol.
    * `:narrow` uses the narrow symbol defined for the locale. The same
      narrow symbol can be defined for more than one currency and therefore this
      should be used with care. If no narrow symbol is defined, the standard
      symbol is used.
    * `:symbol` uses the standard symbol defined in CLDR. A symbol is unique
      for each currency and can be safely used.
    * "string" uses `string` as the currency symbol
    * `:standard` (the default and recommended) uses the CLDR-defined symbol
      based upon the currency format for the locale.

## Cldr_Numbers v2.19.0

This is the changelog for Cldr v2.19.0 released on July 1st, 2021.  For older changelogs please consult the release tag on [GitHub](https://github.com/elixir-cldr/cldr_numbers/tags)

### Enhancements

* Updated to [ex_cldr version 2.23.0](https://hex.pm/packages/ex_cldr/2.23.0) which changes the names of some of the field in the "-u-" extension to match the CLDR canonical name. In particular the field name `number_system` changes to `numbers`.

## Cldr_Numbers v2.18.4

This is the changelog for Cldr v2.18.4 released on June 17th, 2021.  For older changelogs please consult the release tag on [GitHub](https://github.com/elixir-cldr/cldr_numbers/tags)

### Bug Fixes

* Allow `t:Cldr.Currency` as a `:currency` option in `Cldr.Number.to_string/2`. Thanks to @jeroenvisser101 for the PR.

## Cldr_Numbers v2.18.3

This is the changelog for Cldr v2.18.3 released on June 12th, 2021.  For older changelogs please consult the release tag on [GitHub](https://github.com/elixir-cldr/cldr_numbers/tags)

### Breaking Change

* There is a minor breaking change in the error return from `Cldr.Number.Parser.parse/2`. Previously the error return was `{:error, string}`. It is now more consistent with the rest of `ex_cldr` and returns `{:error, {exception, message}}`

### Bug Fixes

* Fix `Cldr.Number.Parser.parse/2` for numbers that are in non-latin scripts (like Thai, Arabic, ...). There are 66 known number systems that have decimal digits as of CLDR39.

## Cldr_Numbers v2.18.2

This is the changelog for Cldr v2.18.2 released on June 11th, 2021.  For older changelogs please consult the release tag on [GitHub](https://github.com/elixir-cldr/cldr_numbers/tags)

### Bug Fixes

* Fix `Cldr.Number.Parser.scan/2` to correctly parse numbers like `1kg`

## Cldr_Numbers v2.18.1

This is the changelog for Cldr v2.18.1 released on June 8th, 2021.  For older changelogs please consult the release tag on [GitHub](https://github.com/elixir-cldr/cldr_numbers/tags)

### Bug Fixes

Thanks to @alaadahmed for the collaboration to fix two bugs in rules based number formatting.

* Fixes RBNF formatting options setting for `:spellout_ordinal`

* Allows any defined RNBF rule for a locale to be invoked as the `:format` option to `Cldr.Number.to_string/3`.

## Cldr_Numbers v2.18.0

This is the changelog for Cldr v2.18.0 released on May 8th, 2021.  For older changelogs please consult the release tag on [GitHub](https://github.com/elixir-cldr/cldr_numbers/tags)

### Bug Fixes

* Fixes short and long number formatting.

* Fixes formatting whent the format string consists only of digits. Previously this would erroneously set both the maximum and minimum integer digits. Now it only sets the minimum integer digits.

### Enhancements

* Add option `:maximum_integer_digits` as an option to `Cldr.Number.to_string/2`

## Cldr_Numbers v2.17.0

This is the changelog for Cldr v2.17.0 released on April 8th, 2021.  For older changelogs please consult the release tag on [GitHub](https://github.com/elixir-cldr/cldr_numbers/tags)

### Enhancements

* Updated to require [ex_cldr version 2.20](https://hex.pm/packages/ex_cldr/2.20.0) which includes [CLDR 39](http://cldr.unicode.org/index/downloads/cldr-39) data.

## Cldr_Numbers v2.16.1

This is the changelog for Cldr v2.16.1 released on November 8th, 2020.  For older changelogs please consult the release tag on [GitHub](https://github.com/elixir-cldr/cldr_numbers/tags)

### Bug Fixes

* Fix bug in `Cldr.Number.System.number_system_from/1` to correctly allow a binary language tag without a backend parameter (which will then default to `Cldr.default_backend!/0`)

## Cldr_Numbers v2.16.0

This is the changelog for Cldr v2.16.0 released on November 1st, 2020.  For older changelogs please consult the release tag on [GitHub](https://github.com/elixir-cldr/cldr_numbers/tags)

### Enhancements

* Support [CLDR 38](http://cldr.unicode.org/index/downloads/cldr-38)

* Add `Cldr.Number.Formatter.Short.short_format_exponent/2` to support compact number pluralization that is added to CLDR 38 (for the "fr" locale only in this release)

## Cldr_Numbers v2.15.4

This is the changelog for Cldr v2.15.4 released on Septmber 26th, 2020.  For older changelogs please consult the release tag on [GitHub](https://github.com/elixir-cldr/cldr_numbers/tags)

### Enhancements

* Use `Cldr.default_backend!/1` when available since `Cldr.default_backend/0` is deprecated as of `ex_cldr` version `2.18.0`.

### Bug Fixes

* Use `Cldr.Decimal.compare/2` which works consistently with `Decimal` `1.x` and `2.x`

* Apply compile-time detection of `Decimal` version in order to know the correct return type of `Decimal.parse/1` which differs between `1.x` and `2.x`

## Cldr_Numbers v2.15.3

This is the changelog for Cldr v2.15.3 released on September 5th, 2020.  For older changelogs please consult the release tag on [GitHub](https://github.com/elixir-cldr/cldr_numbers/tags)

### Bug Fixes

* Fix documentation referencing `Cldr.known_locale_names/10` to correctly reference `Cldr.known_locale_names/0`.

## Cldr_Numbers v2.15.2

This is the changelog for Cldr v2.15.2 released on August 30th, 2020.  For older changelogs please consult the release tag on [GitHub](https://github.com/elixir-cldr/cldr_numbers/tags)

### Bug Fixes

* Removes dialyzer warning when running on Elixir 1.11.  Uses `Logger.warning/2` not `Logger.warn/2` in this case and uses an anonymous function not a string so that dialyzer is happy.

## Cldr_Numbers v2.15.1

This is the changelog for Cldr v2.15.1 released on June 23rd, 2020.  For older changelogs please consult the release tag on [GitHub](https://github.com/elixir-cldr/cldr_numbers/tags)

### Bug Fixes

* Fixes two number parsing bugs:

  1. A bug whereby decimal and separator symbols would be impacted in non-number strings when using `MyApp.Cldr.Number.scan/2`
  2. A bug whereby numbers using various localised symbols would not be recognised

* Fix formatter pipeline generation which was including the `round nearest` pipeline stage even when not required.  Thanks to @jeroenvisser101 for the collaboration. Fixes #14.

## Cldr_Numbers v2.15.0

This is the changelog for Cldr v2.15.0 released on June 13th, 2020.  For older changelogs please consult the release tag on [GitHub](https://github.com/elixir-cldr/cldr_numbers/tags)

### Enhancements

* Support binary locale name as an argument to `Cldr.Number.System.number_system_from_locale/2`

* Add `number_system_from_locale/1` to backend modules

## Cldr_Numbers v2.14.0

This is the changelog for Cldr v2.14.0 released on May 27th, 2020.  For older changelogs please consult the release tag on [GitHub](https://github.com/elixir-cldr/cldr_numbers/tags)

### Enhancements

* Add `Cldr.Number.Parser.parse/2` to parse numbers in a locale-aware manner

* Add `Cldr.Number.Parser.scan/2` to parse a string into a list of string and numbers

* Add `Cldr.Number.Parser.resolve_currencies/2` to match strings to currency codes in a list

* Add `Cldr.Number.Parser.resolve_currency/2` to match a string to a currency code

## Cldr_Numbers v2.13.2

This is the changelog for Cldr v2.13.2 released on May 16th, 2020.  For older changelogs please consult the release tag on [GitHub](https://github.com/elixir-cldr/cldr_numbers/tags)

### Bug Fixes

* Fix regression and allow `:percent` formats in `Cldr.Number.to_string/3`. Thanks to @maennchen. Fixes #13.

## Cldr_Numbers v2.13.1

This is the changelog for Cldr v2.13.1 released on May 14th, 2020.  For older changelogs please consult the release tag on [GitHub](https://github.com/elixir-cldr/cldr_numbers/tags)

### Bug Fixes

* Fix regression and allow `:fractional_digits` to be `0`. Thanks to @coladarci. Fixes #12.

## Cldr_Numbers v2.13.0

This is the changelog for Cldr v2.13.0 released on May 2nd, 2020.  For older changelogs please consult the release tag on [GitHub](https://github.com/elixir-cldr/cldr_numbers/tags)

### Breaking change

* In previous releases, requesting a currency format in `Number.to_string/3` without specifying an option `:currency` would return an error. In this release, a currency is derived from the locale (either the `:locale` parameter or from `backend.get_locale()`). The affected currency formats are `:currency`, `:accounting`, `:currency_long` and `:currency_short`

### Enhancements

* `Cldr.Number.to_string/2` now detects the number system from any supplied locale. If provided, the option `:number_system` takes precedence over the number system derived from a locale.

* Add `:round_nearest` formatting option for `Cldr.Number.to_string/3`. If provided, this option overrides the value defined by the `:format` option.

* Refines number system detection. The order of precedence is:

	* The `:number_system` option if provided

	* The `:number_system` from the locale if provided

	* The `:number_system` from the current locale for the supplied backend. This locale is retrieved with `backend.get_locale()`

## Cldr_Numbers v2.12.1

This is the changelog for Cldr v2.12.1 released on March 2nd, 2020.  For older changelogs please consult the release tag on [GitHub](https://github.com/elixir-cldr/cldr_numbers/tags)

### Bug Fixes

* Use the RBNF format `spellout_numbering` instead of `spellout_cardinal` for the `Cldr.Number.to_string/3` option `format: :spellout` since `spellout_numbering` has a larger locale coverage of RBNF formats.

## Cldr_Numbers v2.12.0

This is the changelog for Cldr v2.12.0 released on January 21st, 2020.  For older changelogs please consult the release tag on [GitHub](https://github.com/elixir-cldr/cldr_numbers/tags)

### Enhancements

* Updates version requirement for `cldr_utils` in order to support versions of `decimal` from `1.6` up to `2.0`.

### Bug fixes

* Fixes an incorrect typespec on `Cldr.Number.Format.format_from_locale_or_options/1` that was causing a dialyzer warning

## Cldr_Numbers v2.11.0

This is the changelog for Cldr v2.11.0 released on January 19th, 2020.  For older changelogs please consult the release tag on [GitHub](https://github.com/elixir-cldr/cldr_numbers/tags)

### Enhancements

* Uses the number system defined by the locale if it is specified.  The number system is defined as part of the [U extension](https://unicode.org/reports/tr35/#u_Extension). The order of precedence is:

  * :default if no option is provided to `MyApp.Cldr.Number.to_string/2` and no number system is defined in the locale

  * The option `:number_system` if it is provided to `MyApp.Cldr.Number.to_string/2`

  * The locale's `number_system` if it is defined and the option `:number_system` to `MyApp.Cldr.Number.to_string/2` is *not* provided

Examples:
```
 # Locale defines a number system and no option :number_system is provided
 iex> TestBackend.Cldr.Number.to_string(1234, locale: "th-u-nu-thai")
 {:ok, "๑,๒๓๔"}

 # Locale defines a number system but an option :number_system is also provided which
 # take precedence
 iex> MyApp.Cldr.Number.to_string 1234, locale: "th-u-nu-latn", number_system: :thai
 {:ok, "๑,๒๓๔"}

 # A number system is defined in the locale but it is not supported by the
 # locale
 iex> MyApp.Cldr.Number.to_string 1234, locale: "en-AU-u-nu-thai"
 {:error,
  {Cldr.UnknownNumberSystemError,
   "The number system :thai is unknown for the locale named \"en\". Valid number systems are %{default: :latn, native: :latn}"}}
```

* Uses the currency code defined by the locale if it is specified and the number format requested is `:currency`. The currency code is defined as part of the [U extension](https://unicode.org/reports/tr35/#u_Extension). The order of precedence is:

  * The option `:currency` if it is provided to `MyApp.Cldr.Number.to_string/2`

  * The locale's `currency code` if it is defined and the option `:currency` to `MyApp.Cldr.Number.to_string/2` is *not* provided

Examples:
```
 # Use the currency code :AUD specified in the locale
 iex> MyApp.Cldr.Number.to_string 1234, locale: "en-AU-u-cu-aud", format: :currency
 {:ok, "A$1,234.00"}

 # Use the currency code :USD provided as an option in precedence over the currency code
 # defined by the locale
 iex> MyApp.Cldr.Number.to_string 1234, locale: "en-AU-u-cu-aud", format: :currency, currency: :USD
 {:ok, "$1,234.00"}
```

* Uses the currency format defined by the locale if it is specified and the number format requested is `:currency` or `:accounting`. The currency format is defined as part of the [U extension](https://unicode.org/reports/tr35/#u_Extension). The order of precedence is:

  * The locale's `currency format` if it is defined and the option `:format` to `MyApp.Cldr.Number.to_string/2` is either `:currency` or `:accounting`. Therefore the locales currency format takes precedence over the `:format` argument but only if `:format` is a currency format.

  * The option `:format` in every other case

Examples:
```
 # Using in the locale currency format - just happens to be the same as the format option
 iex> MyApp.Cldr.Number.to_string -1234, locale: "en-AU-u-cu-aud-cf-standard", format: :currency
 {:ok, "A$-1,234.00"}

 # The locale format takes precedence over the format option
 iex> MyApp.Cldr.Number.to_string -1234, locale: "en-AU-u-cu-aud-cf-standard", format: :accounting
 {:ok, "A$-1,234.00"}

 iex> MyApp.Cldr.Number.to_string -1234, locale: "en-AU-u-cu-aud-cf-account", format: :accounting
 {:ok, "(A$1,234.00)"}

 iex> MyApp.Cldr.Number.to_string -1234, locale: "en-AU-u-cu-aud-cf-account", format: :currency
 {:ok, "(A$1,234.00)"}
```

## Cldr_Numbers v2.10.0

This is the changelog for Cldr v2.10.0 released on January 15th, 2020.  For older changelogs please consult the release tag on [GitHub](https://github.com/elixir-cldr/cldr_numbers/tags)

### Bug Fixes

* Fixes formatting of negative percentages. Actually fixes an issue where the default negative format would be incorrect in many cases. Thanks to @maennchen. Closes #11.

### Enhancements

* Optionally logs a warning if compiling a number format at runtime. The warning is emitted only once for each format to reduce log clutter. The log warning is emitted if the backend configuration key `:supress_warnings` is set to `false` (this is the default value). The `warn_once` mechanism depends on the availability of the `:persistent_term` module which is only available from OTP 21.2 onwards. On earlier releases of OTP no warning will be emitted.

## Cldr_Numbers v2.9.0

This is the changelog for Cldr v2.9.0 released on October 20th, 2019.  For older changelogs please consult the release tag on [GitHub](https://github.com/elixir-cldr/cldr_numbers/tags)

### Enhancements

* Adds option `:currency_symbol` to `Cldr.Number.to_string/2`. This option, when set to `:iso` changes a currency format to force using the ISO currency code instead of the native currency symbol.

## Cldr_Numbers v2.8.0

This is the changelog for Cldr v2.8.0 released on October 10th, 2019.  For older changelogs please consult the release tag on [GitHub](https://github.com/elixir-cldr/cldr_numbers/tags)

### Enhancements

* Update [ex_cldr](https://github.com/elixir-cldr/cldr) to version `2.11.0` which encapsulates [CLDR](https://cldr.unicode.org) version `36.0.0` data.

## Cldr_Numbers v2.7.2

This is the changelog for Cldr v2.7.2 released on September 7th, 2019.  For older changelogs please consult the release tag on [GitHub](https://github.com/elixir-cldr/cldr_numbers/tags)

### Bug Fixes

* Call `Keyword.get_lazy/3` when accessing `Cldr.default_locale/0` to avoid exceptions when no default backend is configured but an optional `:backend` has been passed.

## Cldr_Numbers v2.7.1

This is the changelog for Cldr v2.7.1 released on August 23rd, 2019.  For older changelogs please consult the release tag on [GitHub](https://github.com/elixir-cldr/cldr_numbers/tags)

### Bug Fixes

* Fix `@spec` for `Cldr.Number.to_string/3` and `Cldr.Number.to_string!/3`

## Cldr_Numbers v2.7.0

This is the changelog for Cldr v2.7.0 released on August 21st, 2019.  For older changelogs please consult the release tag on [GitHub](https://github.com/elixir-cldr/cldr_numbers/tags)

### Enhancements

* An option `:backend` can be passed to `Cldr.Number.to_string/3` and it will be used if being called as `Cldr.Number.to_string/2`.  This means that for a call like `Cldr.Number.to_string(number, backend, options)` which has an option `:backend`, the call can be replaced with `Cldr.Number.to_string(number, options)`.

## Cldr_Numbers v2.6.4

This is the changelog for Cldr v2.6.4 released on June 16th, 2019.  For older changelogs please consult the release tag on [GitHub](https://github.com/elixir-cldr/cldr_numbers/tags)

### Bug Fixes

* Fix the default value for the `backend` parameter for `Cldr.Number.to_string/3`

* Allow `Cldr.Number.to_string/3` to be called as `Cldr.Number.to_string <number>, <options>` as long as there is a default backend configured in `config.exs`.

## Cldr_Numbers v2.6.3

This is the changelog for Cldr v2.6.3 released on June 15th, 2019.  For older changelogs please consult the release tag on [GitHub](https://github.com/elixir-cldr/cldr_numbers/tags)

### Bug Fixes

* Correctly interpret the special short format `0` to mean "format as a normal decimal or currency number". Thanks to @epilgrim.  Closes #10

## Cldr_Numbers v2.6.2

This is the changelog for Cldr v2.6.2 released on June 12th, 2019.  For older changelogs please consult the release tag on [GitHub](https://github.com/elixir-cldr/cldr_numbers/tags)

### Bug Fixes

* Don't transliterate in `Cldr.Number.Transliterate.transliterate_digits/3` if `from` and `to` number systems are the same.

## Cldr_Numbers v2.6.1

This is the changelog for Cldr v2.6.1 released on June 2nd, 2019.  For older changelogs please consult the release tag on [GitHub](https://github.com/elixir-cldr/cldr_numbers/tags)

### Bug Fixes

* Ensure `Cldr.Number.to_string/3` doesn't transliterate is the number systems are compatible for a given locale.  Basically, if the local and number system don't require transliteration from `0..9` to another script (like indian, arabic, ...) then we don't do it.  This improves performance by about 10% for this common case.

## Cldr_Numbers v2.6.0

This is the changelog for Cldr v2.6.0 released on March 28th, 2019.  For older changelogs please consult the release tag on [GitHub](https://github.com/elixir-cldr/cldr_numbers/tags)

### Enhancements

* Updates to [CLDR version 35.0.0](http://cldr.unicode.org/index/downloads/cldr-35) released on March 27th 2019.

## Cldr_Numbers v2.5.0

This is the changelog for Cldr v2.5.0 released on March 23rd, 2019.  For older changelogs please consult the release tag on [GitHub](https://github.com/elixir-cldr/cldr_numbers/tags)

### Enhancements

* Supports `Cldr.default_backend()` as a default for a backend on functions in `Cldr.Number`

## Cldr_Numbers v2.4.4

This is the changelog for Cldr v2.4.4 released on March 21st, 2019.  For older changelogs please consult the release tag on [GitHub](https://github.com/elixir-cldr/cldr_numbers/tags)

### Bug Fixes

* Rbnf.Ordinal and Rbnf.Spellout now respect the optional generation of @moduledocs in a backend

## Cldr_Numbers v2.4.3

This is the changelog for Cldr v2.4.3 released on March 20th, 2019.  For older changelogs please consult the release tag on [GitHub](https://github.com/elixir-cldr/cldr_numbers/tags)

### Bug Fixes

* Fix dialyzer warnings

## Cldr_Numbers v2.4.2

This is the changelog for Cldr v2.4.2 released on March 15th, 2019.  For older changelogs please consult the release tag on [GitHub](https://github.com/elixir-cldr/cldr_numbers/tags)

### Enhancements

* Makes generation of documentation for backend modules optional.  This is implemented by the `:generate_docs` option to the backend configuration.  The default is `true`. For example:

```
defmodule MyApp.Cldr do
  use Cldr,
    default_locale: "en-001",
    locales: ["en", "ja"],
    gettext: MyApp.Gettext,
    generate_docs: false
end
```
## Cldr_Numbers v2.4.1

This is the changelog for Cldr v2.4.1 released on March 7th, 2019.  For older changelogs please consult the release tag on [GitHub](https://github.com/elixir-cldr/cldr_numbers/tags)

## Bug Fixes

* Fix fractional grouping. Previously when there was no grouping, the group size was being set to the number of fractional digits.

* Fix scientific precision. Previously the mantissa was not being rounded because the prioritisation of significant digits over exponent digits was not being correctly reconciled.

* Fix formatting precision of an exponent. A format of `0E00` will now format the exponent with two digits.

* Fix o silence dialyzer warnings

## Cldr_Numbers v2.4.0

This is the changelog for Cldr v2.4.0 released on March 4th, 2019.  For older changelogs please consult the release tag on [GitHub](https://github.com/elixir-cldr/cldr_numbers/tags)

## Enhancements

* Adds `Cldr.Number.Format.default_grouping_for/2` to return the default grouping of digits for a locale. This is useful for external number formats like [ex_cldr_print](https://github.com/kipcole9/cldr_print).

## Cldr_Numbers v2.3.0

This is the changelog for Cldr v2.3.0 released on March 1st, 2019.  For older changelogs please consult the release tag on [GitHub](https://github.com/elixir-cldr/cldr_numbers/tags)

## Enhancements

* Opens up the formatting pipeline for use by other formatting systems like `printf`. This is implemented by the introduction of `Cldr.Number.Format.Meta` to create the abstract metadata struct.  This struct is used for `Cldr.Number.to_string/3` and is now available for use by other libraries. The function `Cldr.Number.Formatter.Decimal.to_string/3` is the primary function that should be used by other libraries.

## Cldr_Numbers v2.2.0

This is the changelog for Cldr v2.2.0 released on Febriuary 24th, 2019.  For older changelogs please consult the release tag on [GitHub](https://github.com/elixir-cldr/cldr_numbers/tags)

## Bug Fixes

* Fix generating an error tuple when the number system is a binary

* Fix `@doc` errors

## Enhancements

* Adds `Cldr.Number.Symbol.all_decimal_symbols/1` and `Cldr.Number.Symbol.all_grouping_symbols/1` that support parsing of numbers.  The symbols are returned as a list.

* Adds `Cldr.Number.Symbol.all_decimal_symbols_class/1` and `Cldr.Number.Symbol.all_grouping_symbols_class/1`. The symbols are returned as a `String.t` which can then be used to define a character class when building a regex.

## Cldr_Numbers v2.1.1

This is the changelog for Cldr v2.1.1 released on February 3rd, 2019.  For older changelogs please consult the release tag on [GitHub](https://github.com/elixir-cldr/cldr_numbers/tags)

## Bug Fixes

* Formats `Decimal.new("-0")` the same as `Decimal.new("0")` which is to say without the sign.  Although the [Decimal standard](http://speleotrove.com/decimal/damisc.html#refcotot) upon which the [Decimal](https://github.com/ericmj/decimal) library is based allows for `-0`, formatting this as a string with the sign is not consistent with the output for integers and floats.  Consistency is, in this case, considered to be the correct approach.

* Fix documentation errors

## Cldr_Numbers v2.1.0

This is the changelog for Cldr v2.1.0 released on December 1st, 2018.  For older changelogs please consult the release tag on [GitHub](https://github.com/elixir-cldr/cldr_numbers/tags)

## Enhancements

* Added `Cldr.Number.to_at_least_string/3`, `Cldr.Number.to_at_most_string/3`, `Cldr.Number.to_range_string/3` and `Cldr.Number.to_approx_string/3` to format numbers in way that conveys the relevant intent. These functions are also defined one each backend. For example, in the `"en"` locale:

```
iex> MyApp.Cldr.Number.to_at_least_string 1234
{:ok, "1,234+"}

iex> MyApp.Cldr.Number.to_at_most_string 1234
{:ok, "≤1,234"}

iex> MyApp.Cldr.Number.to_approx_string 1234
{:ok, "~1,234"}

iex> MyApp.Cldr.Number.to_range_string 1234..5678
{:ok, "1,234–5,678"}
```

* Refactored options for `Cldr.Numbers.to_string/3` and other functions that use the common number formatting options structure.  Options are now parsed and contained in a `Cldr.Number.Format.Options` struct. A user-visible benefit is that if passing a `Cldr.Number.Format.Options` struct to `Cldr.Number.to_string/3` then no further validation or normalization will be performed.  Therefore if you are formatting in a tight loop and using common options, saving the options in advance will yield some performance improvement.  A `Cldr.Number.Format.Options` struct can be returned by called `Cldr.Number.Format.Options.validate_options(backend, options)`.

## Cldr_Numbers v2.0.0

This is the changelog for Cldr v2.0.0 released on November 22nd, 2018.  For older changelogs please consult the release tag on [GitHub](https://github.com/elixir-cldr/cldr_numbers/tags)

## Breaking Changes

* `ex_cldr_numbers` now depends upon [ex_cldr version 2.0](https://hex.pm/packages/ex_cldr/2.0.0).  As a result it is a requirement that at least one backend module be configured as described in the [ex_cldr readme](https://hexdocs.pm/ex_cldr/2.0.0/readme.html#configuration).

* The public API is now based upon functions defined on a backend module. Therefore calls to functions such as `Cldr.Number.to_string/2` should be replaced with calls to `MyApp.Cldr.Number.to_string/2` (assuming your configured backend module is called `MyApp.Cldr`).

### Enhancements

* Adds `Cldr.Number.validate_number_system/3` and `<backend>.Number.validate_number_system/2` that are now the canonical way to validate and return a number system from either a number system binary or atom, or from a number system name.

* `Cldr.Number.{Ordinal, Cardinal}.pluralize/3` now support ranges, not just numbers

* Currency spacing is now applied for currency formatting.  Depending on the locale, some text may be placed between the current symbol and the number.  This enhanced readability, it does not change the number formatting itself.  For example you can see below that for the locale "en", when the currency symbol is text, a non-breaking space is introduced between it and the number.

```
iex> MyApp.Cldr.Number.to_string 2345, currency: :USD, format: "¤#,##0.00"
{:ok, "$2,345.00"}

iex> MyApp.Cldr.Number.to_string 2345, currency: :USD, format: "¤¤#,##0.00"
{:ok, "USD 2,345.00"}
```<|MERGE_RESOLUTION|>--- conflicted
+++ resolved
@@ -1,6 +1,11 @@
 # Changelog
 
-<<<<<<< HEAD
+## Cldr_Numbers v2.28.0
+
+This is the changelog for Cldr v2.28.0 released on October 24th, 2022.  For older changelogs please consult the release tag on [GitHub](https://github.com/elixir-cldr/cldr_numbers/tags)
+
+* Encapsulates [CLDR 42](https://cldr.unicode.org/index/downloads/cldr-42) data. Unless otherwise noted, all the changes are reflected in `ex_cldr` libraries and functions.
+
 ## Cldr_Numbers v2.27.3
 
 This is the changelog for Cldr v2.27.3 released on October 8th, 2022.  For older changelogs please consult the release tag on [GitHub](https://github.com/elixir-cldr/cldr_numbers/tags)
@@ -10,13 +15,6 @@
 * `Cldr.Number.to_string/3` with `format: :narrow` and `:currency` set will use the currency's narrow symbol.
 
 * Apply currency spacing for short formats (previously not being applied)
-=======
-## Cldr_Numbers v2.28.0
-
-This is the changelog for Cldr v2.28.0 released on October 19th, 2022.  For older changelogs please consult the release tag on [GitHub](https://github.com/elixir-cldr/cldr_numbers/tags)
-
-* Encapsulates [CLDR 42](https://cldr.unicode.org/index/downloads/cldr-42) data. Unless otherwise noted, all the changes are reflected in `ex_cldr` libraries and functions.
->>>>>>> 2161d3e3
 
 ## Cldr_Numbers v2.27.2
 
