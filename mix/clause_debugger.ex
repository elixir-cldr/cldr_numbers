defmodule Cldr.FunctionClause do
  @moduledoc """
  Format function clauses using Exception.blame/3

<<<<<<< HEAD
  """

  @doc """
  Given a `module`, `function`, and `args` see
  that function clause would match or not match.

  This is useful for helping diagnose function
  clause errors when many clauses are generated
  at compile time.

  """
  @spec match(module(), atom(), [any(), ...]) :: binary()
  def match(module, function, args) when is_list(args) do
    case Exception.blame_mfa(module, function, args) do
      {:ok, kind, clauses} -> formatted_clauses(function, kind, clauses, &blame_match/2)
      _error -> "No known function clauses match #{inspect module}.#{function}/#{length(args)}"
=======
  def match(module, function, args) do
    case Exception.blame_mfa(module, function, args) do
      {:ok, kind, clauses} ->
        formatted_clauses(function, kind, clauses, &blame_match/2)
      :error ->
        raise ArgumentError, "Function #{inspect module}.#{inspect function}/#{length(args)} " <>
        "is not known."
>>>>>>> 2da985d0
    end
  end

  defp formatted_clauses(function, kind, clauses, ast_fun) do
    format_clause_fun = fn {args, guards} ->
      code = Enum.reduce(guards, {function, [], args}, &{:when, [], [&2, &1]})
      "    #{kind} " <> Macro.to_string(code, ast_fun) <> "\n"
    end

    clauses
    |> Enum.map(format_clause_fun)
    |> Enum.join()
    |> IO.puts
  end

  defp blame_match(%{match?: true, node: node}, _),
    do: Macro.to_string(node)
  defp blame_match(%{match?: false, node: node}, _),
    do: IO.ANSI.red() <> Macro.to_string(node) <> IO.ANSI.reset()
  defp blame_match(_, string), do: string

end<|MERGE_RESOLUTION|>--- conflicted
+++ resolved
@@ -1,8 +1,6 @@
 defmodule Cldr.FunctionClause do
   @moduledoc """
   Format function clauses using Exception.blame/3
-
-<<<<<<< HEAD
   """
 
   @doc """
@@ -15,11 +13,6 @@
 
   """
   @spec match(module(), atom(), [any(), ...]) :: binary()
-  def match(module, function, args) when is_list(args) do
-    case Exception.blame_mfa(module, function, args) do
-      {:ok, kind, clauses} -> formatted_clauses(function, kind, clauses, &blame_match/2)
-      _error -> "No known function clauses match #{inspect module}.#{function}/#{length(args)}"
-=======
   def match(module, function, args) do
     case Exception.blame_mfa(module, function, args) do
       {:ok, kind, clauses} ->
@@ -27,7 +20,6 @@
       :error ->
         raise ArgumentError, "Function #{inspect module}.#{inspect function}/#{length(args)} " <>
         "is not known."
->>>>>>> 2da985d0
     end
   end
 
